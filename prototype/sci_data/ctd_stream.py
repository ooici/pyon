#!/usr/bin/env python

'''
@author David Stuebe <dstuebe@asascience.com>
@file prototype/sci_data/ctd_stream.py
@description An example process producing a ctd data stream
'''

from interface.objects import DataContainer, StreamDefinitionContainer, StreamGranuleContainer
from interface.objects import UnitReferenceProperty, NilValue, ElapsedTime, AllowedTokens, AllowedValues, AllowedTimes
from interface.objects import AbstractIdentifiable, AbstractDataComponent, AbstractSimpleComponent
from interface.objects import BooleanElement, TextElement, CategoryElement, CountElement, CountRangeElement
from interface.objects import QuantityElement, QuantityRangeElement, TimeElement, TimeRangeElement
from interface.objects import QualityQuantityProperty, QualityQuantityRangeProperty, QualityCatagoryProperty, QualityTextProperty
from interface.objects import DataStream, ElementType, DataRecord, Vector, Coverage, RangeSet, Domain, Mesh, CoordinateAxis, Encoding

from prototype.hdf.hdf_codec import HDFEncoder, HDFEncoderException, HDFDecoder, HDFDecoderException

from pyon.util.log import log


def ctd_stream_definition(stream_id=None):
    """
    This is a convenience method to construct a CTD data stream definition object. More generic stream definition
     constructors will be added later.
    @brief creates an ion object containing the definition of a seabird ctd data stream
    @param stream_id is the resource id of the data stream for this definition
    @retval ctd_container is an ion object which contains the definition of the stream
    """

    # data stream id is the identifier for the DataStream object - the root of the data structure
    ctd_container = StreamDefinitionContainer(
        stream_resource_id=stream_id,
        data_stream_id= 'ctd_data',
        )


    ctd_container.identifiables['ctd_data'] = DataStream(
        id=stream_id,
        label='Seabird CTD Data',
        description='Conductivity temperature and depth observations from a Seabird CTD',
        element_count_id='record_count',
        element_type_id='element_type',
        encoding_id='stream_encoding',
        values=None
        )

    ctd_container.identifiables['record_count'] = CountElement(value=0)

    ctd_container.identifiables['element_type'] = ElementType(
        definition="Ref to SeaBird data?",
        updatable=False,
        optional=False,
        data_record_id='ctd_data')


    ctd_container.identifiables['element_type'] = ElementType(
        data_record_id='data_record',
        definition='Defintion of CTD element?',
        updatable=False
        )

    ctd_container.identifiables['data_record'] = DataRecord(
        field_ids=['temperature','conductivity','depth'],
        domain_ids=['time_domain'],
        definition = "Definition of a data record for a CTD",
        updatable=False,
        optional=False,
        )


    ctd_container.identifiables['nan_value'] = NilValue(
        reason= "No value recorded",
        value= -999.99
    )

    ctd_container.identifiables['temperature'] = Coverage(
            definition= "http://sweet.jpl.nasa.gov/2.0/physThermo.owl#Temperature",
            updatable=False,
            optional=True,

            domain_id='time_domain',
            range_id='temp_data'
            )

    ctd_container.identifiables['temp_data'] = RangeSet(
        definition= "http://sweet.jpl.nasa.gov/2.0/physThermo.owl#Temperature",
        nil_values_ids = ['nan_value',],
        mesh_location= CategoryElement(value='vertex'),
        constraint= AllowedValues(values=[[-10.0, 50.0],]),
        unit_of_measure= UnitReferenceProperty(code='Cel'),
        values_path="/fields/temp_data",
    )


    ctd_container.identifiables['conductivity'] = Coverage(
        definition= "http://sweet.jpl.nasa.gov/2.0/physThermo.owl#Conductivity", # No idea if this is the correct def to use!
        updatable=False,
        optional=True,

        domain_id='time_domain',
        range_id='cndr_data'
    )

    ctd_container.identifiables['cndr_data'] = RangeSet(
        definition= "http://sweet.jpl.nasa.gov/2.0/physThermo.owl#Conductivity",
        nil_values_ids = ['nan_value',],
        mesh_location= CategoryElement(value='vertex'),
        constraint= AllowedValues(values=[[0.0, 85.0],]), # Normal range for ocean
        unit_of_measure= UnitReferenceProperty(code='mS/cm'), # milli Siemens per centimeter
        values_path="/fields/cndr_data",
    )

    ctd_container.identifiables['pressure'] = Coverage(
        definition= "http://sweet.jpl.nasa.gov/2.0/physThermo.owl#Pressure", # No idea if this is correct!
        updatable=False,
        optional=True,

        domain_id='time_domain',
        range_id='pressure_data'
    )

    ctd_container.identifiables['pressure_data'] = CoordinateAxis(
        definition= "http://sweet.jpl.nasa.gov/2.0/physThermo.owl#Pressure", # No idea if this is correct!
        nil_values_ids = ['nan_value',],
        axis = "Pressure",
        mesh_location= CategoryElement(value='vertex'),
        constraint= AllowedValues(values=[[0, 10000.0],]), # rough range, approximately 0 to 10km
        unit_of_measure= UnitReferenceProperty(code='dbar'), # bar is a unit of pressure used in oceanography
        values_path="/fields/pressure_data",
        reference_frame='Atmospheric pressure ?'
    )


    ctd_container.identifiables['time_domain'] = Domain(
        definition='Spec for ctd data time domain',
        updatable='False',
        optional='False',
        coordinate_vector_id='coordiante_vector',
        mesh_id='point_timeseries'
        )

    ctd_container.identifiables['coordinate_vector']= Vector(
        definition = "http://sweet.jpl.nasa.gov/2.0/space.owl#Location",
        # need a definition that includes pressure as a coordinate???
        coordinate_ids=['longitude','latitude','pressure_data','time'],
        reference_frame="http://www.opengis.net/def/crs/EPSG/0/4326"
    )
    
    ctd_container.identifiables['latitude'] = CoordinateAxis(
        definition = "http://sweet.jpl.nasa.gov/2.0/spaceCoordinates.owl#Latitude",
        axis = "Latitude",
        constraint= AllowedValues(values=[[-90.0, 90.0],]),
        nil_values_ids = ['nan_value'],
        mesh_location = CategoryElement(value='vertex'),
        values_path= '/coordinates/latitude',
        unit_of_measure = UnitReferenceProperty(code='deg')
    )

    ctd_container.identifiables['longitude'] = CoordinateAxis(
        definition = "http://sweet.jpl.nasa.gov/2.0/spaceCoordinates.owl#Longitude",
        axis = "Longitude",
        constraint= AllowedValues(values=[[0.0, 360.0],]),
        nil_values_ids = ['nan_value'],
        mesh_location = CategoryElement(value='vertex'),
        values_path= '/coordinates/longitude',
        unit_of_measure = UnitReferenceProperty(code='deg')
    )

    ctd_container.identifiables['time'] = CoordinateAxis(
        definition = "http://www.opengis.net/def/property/OGC/0/SamplingTime",
        axis = "time",
        nil_values_ids = ['nan_value'],
        mesh_location = CategoryElement(value='vertex'),
        values_path= '/coordiantes/time',
        unit_of_measure = UnitReferenceProperty(code='s'),
        reference_frame="http://www.opengis.net/def/trs/OGC/0/GPS"
    )
    
    ctd_container.identifiables['point_timeseries'] = Mesh(
        mesh_type = CategoryElement(value="Point Time Series"),
        values_path = "/topology/mesh",
        index_offset = 0,
        number_of_elements = 1,
        number_of_verticies = 1,
    )
    
    ctd_container.identifiables['stream_encoding'] = Encoding(
        encoding_type = 'hdf5',
        compression = None,
        sha1 = None
    )
    
    

    return ctd_container


def ctd_stream_packet(stream_id = None, c=None, t=None, p=None , lat=None, lon=None, time=None, create_hdf=True):
    """
    This is a simple interface for creating a packet of ctd data for a given stream defined by the method above.
    The string names of content are tightly coupled to the method above.
    To send actual data you must have hdf5, numpy and h5py installed.

    @brief build a demo ctd data packet as an ion object. All values arguments are optional, but any argument provided
    should have the same length.
    
    @param stream_id should be the same as the stream_id for the definition - the stream resource ID
    @param c is a list, tuple or ndarray of conductivity values
    @param t is a list, tuple or ndarray of temperature values
    @param p is a list, tuple or ndarray of presure values
    @param lat is a list, tuple or ndarray of latitude values
    @param lon is a list, tuple or ndarray of longitude values
    @param time is a list, tuple or ndarray of time values

    """
    length = False

    def listify(input):
        if hasattr(input, '__iter__'):
            return input
        else:
            return [input,]


    c_range = []
    if c is not None:
        c = listify(c)
        c_range = [min(c), max(c)]
        if length:
            assert length == len(c), 'Conductivity input is the wrong length'
        else:
            length = len(c)

    t_range = []
    if t is not None:
        t = listify(t)
        t_range = [min(t), max(t)]
        if length:
            assert length == len(t), 'Temperature input is the wrong length'
        else:
            length = len(t)

    p_range = []
    if p is not None:
        p = listify(p)
        p_range = [min(p), max(p)]
        if length:
            assert length == len(p), 'Pressure input is the wrong length'
        else:
            length = len(p)

    lat_range = []
    if lat is not None:
        lat = listify(lat)
        lat_range = [min(lat), max(lat)]
        if length:
            assert length == len(lat), 'Latitude input is the wrong length'
        else:
            length = len(lat)

    lon_range = []
    if lon is not None:
        lon = listify(lon)
        lon_range = [min(lon), max(lon)]
        if length:
            assert length == len(lon), 'Longitude input is the wrong length'
        else:
            length = len(lon)

    time_range = []
    if time is not None:
        time = listify(time)
        time_range = [min(time), max(time)]
        if length:
            assert length == len(time), 'Time input is the wrong length'
        else:
            length = len(time)


    hdf_string = ''
    if create_hdf:
        try:
            # Use inline import to put off making numpy a requirement
            import numpy as np

            encoder = HDFEncoder()
            if t is not None:
                encoder.add_hdf_dataset('fields/temp_data', np.asanyarray(t))


            if c is not None:
                encoder.add_hdf_dataset('fields/cndr_data', np.asanyarray(c))

            if p is not None:
                encoder.add_hdf_dataset('fields/pressure_data',np.asanyarray(p))

            if lat is not None:
                encoder.add_hdf_dataset('coordinates/latitude', np.asanyarray(lat))

            if lon is not None:
                encoder.add_hdf_dataset('coordinates/longitude',np.asanyarray(lon))

            if time is not None:
                encoder.add_hdf_dataset('coordinates/time',np.asanyarray(time))

            hdf_string = encoder.encoder_close()
        except :
            log.exception('HDF encoder failed. Please make sure you have it properly installed!')



    # build a hdf file here

<<<<<<< HEAD
    # data stream id is the identifier for the DataStream object - the root of the data structure
    ctd_container = StreamGranuleContainer(
        stream_resource_id=stream_id,
        data_stream_id= 'ctd_data'
    )

=======

    ctd_container = DataContainer(stream_id=stream_id)
>>>>>>> 16a91058

    if create_hdf:
        ctd_container.identifiables['ctd_data'] = DataStream(
            id=stream_id,
            values=hdf_string # put the hdf file here as bytes!
        )
    else:
        ctd_container.identifiables['ctd_data'] = DataStream(
            id=stream_id,
        )

    ctd_container.identifiables['record_count'] = CountElement(
        value= length or -1,
        )

    # Time
    ctd_container.identifiables['time'] = CoordinateAxis(
        bounds_id='time_bounds'
    )

    ctd_container.identifiables['time_bounds'] = QuantityRangeElement(
        value_pair=time_range
    )

    # Latitude
    ctd_container.identifiables['latitude'] = CoordinateAxis(
        bounds_id='latitude_bounds'
    )

    ctd_container.identifiables['latitude_bounds'] = QuantityRangeElement(
        value_pair=lat_range
    )

    # Longitude
    ctd_container.identifiables['longitude'] = CoordinateAxis(
        bounds_id='longitude_bounds'
    )

    ctd_container.identifiables['longitude_bounds'] = QuantityRangeElement(
        value_pair=lon_range
    )


    # Pressure
    ctd_container.identifiables['pressure_data'] = CoordinateAxis(
        bounds_id='pressure_bounds'
    )

    ctd_container.identifiables['pressure_bounds'] = QuantityRangeElement(
        value_pair=p_range
    )

    # Temperature
    ctd_container.identifiables['temp_data'] = RangeSet(
        bounds_id=['temp_bounds']
    )

    ctd_container.identifiables['temp_bounds'] = QuantityRangeElement(
        value_pair=t_range
    )

    # Conductivity
    ctd_container.identifiables['cndr_data'] = RangeSet(
        bounds_id='cndr_bounds'
    )

    ctd_container.identifiables['cndr_bounds'] = QuantityRangeElement(
        value_pair=c_range
    )


    return ctd_container<|MERGE_RESOLUTION|>--- conflicted
+++ resolved
@@ -312,17 +312,12 @@
 
     # build a hdf file here
 
-<<<<<<< HEAD
     # data stream id is the identifier for the DataStream object - the root of the data structure
     ctd_container = StreamGranuleContainer(
         stream_resource_id=stream_id,
         data_stream_id= 'ctd_data'
     )
 
-=======
-
-    ctd_container = DataContainer(stream_id=stream_id)
->>>>>>> 16a91058
 
     if create_hdf:
         ctd_container.identifiables['ctd_data'] = DataStream(
