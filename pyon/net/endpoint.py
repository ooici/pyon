#!/usr/bin/env python

"""Provides the communication layer above channels."""

from pyon.core import bootstrap, exception
from pyon.core.bootstrap import CFG, IonObject
from pyon.core.exception import ExceptionFactory, IonException, BadRequest, ServerError
from pyon.core.object import IonObjectBase
from pyon.net import conversation
from pyon.net.channel import ChannelError, ChannelClosedError, BaseChannel, PublisherChannel, ListenChannel, SubscriberChannel, ServerChannel, BidirClientChannel, ChannelShutdownMessage
from pyon.core.interceptor.interceptor import Invocation, process_interceptors
from pyon.util.async import spawn, switch
from pyon.util.containers import get_ion_ts
from pyon.util.log import log
from pyon.net.transport import NameTrio, BaseTransport

from gevent import event, coros
from gevent.timeout import Timeout
from zope import interface
import uuid
import time
import inspect
import traceback
import sys
from Queue import Empty
from pyon.util.sflow import SFlowManager
from types import MethodType

class EndpointError(StandardError):
    pass

class EndpointUnit(object):
    """
    A unit of conversation or one-way messaging.

    An EndpointUnit is produced by Endpoints and exist solely for the duration of one
    conversation. It can be thought of as a telephone call.

    In the case of request-response, an EndpointUnit is created on each side of the
    conversation, and exists for the life of that request and response. It is then
    torn down.

    You typically do not need to deal with these objects - they are created for you
    by an BaseEndpoint-derived class and encapsulate the "business-logic" of the communication,
    on top of the Channel layer which is the "transport" aka AMQP or otherwise.
    """

    channel = None
    _endpoint = None
    _interceptors = None

    def __init__(self, endpoint=None, interceptors=None):
        self._endpoint = endpoint
        self.interceptors = interceptors

    @property
    def interceptors(self):
        if self._interceptors is not None:
            return self._interceptors

        assert self._endpoint, "No endpoint attached"
        return self._endpoint.interceptors

    @interceptors.setter
    def interceptors(self, value):
        self._interceptors = value

    def attach_channel(self, channel):
    #        log.debug("attach_channel %s", str(channel))
        self.channel = channel

    def _build_invocation(self, **kwargs):
        """
        Builds an Invocation instance to be used by the interceptor stack.
        This method exists so we can override it in derived classes (ex with a process).
        """
        inv = Invocation(**kwargs)
        return inv

    def _message_received(self, msg, headers):
        """
        Entry point for received messages in below channel layer.

        This method should not be overridden unless you are familiar with how the interceptor stack and
        friends work!
        """
        return self.message_received(msg, headers)

    def intercept_in(self, msg, headers):
        """
        Builds an invocation and runs interceptors on it, direction: in.

        This is called manually by the endpoint layer at receiving points (client recv, get_one/listen etc).

        @returns    A 2-tuple of message, headers after going through the interceptors.
        """
        inv = self._build_invocation(path=Invocation.PATH_IN,
                                     message=msg,
                                     headers=headers)
        inv_prime = self._intercept_msg_in(inv)
        new_msg = inv_prime.message
        new_headers = inv_prime.headers

        return new_msg, new_headers

    def _intercept_msg_in(self, inv):
        """
        Performs interceptions of incoming messages.
        Override this to change what interceptor stack to go through and ordering.

        @param inv      An Invocation instance.
        @returns        A processed Invocation instance.
        """
        inv_prime = process_interceptors(self.interceptors["message_incoming"] if "message_incoming" in self.interceptors else [], inv)
        return inv_prime

    def message_received(self, msg, headers):
        """
        """
        #log.debug("In EndpointUnit.message_received")
        pass

    def send(self, msg, headers=None, **kwargs):
        """
        Public send method.
        Calls _build_msg (_build_header and _build_payload), then _send which puts it through the Interceptor stack(s).

        @param  msg         The message to send. Will be passed into _build_payload. You may modify the contents there.
        @param  headers     Optional headers to send. Will override anything produced by _build_header.
        @param  kwargs      Passed through to _send.
        """
        _msg, _header = self._build_msg(msg)
        if headers: _header.update(headers)
        return self._send(_msg, _header, **kwargs)

    def _send(self, msg, headers=None, **kwargs):
        """
        Handles the send interaction with the Channel.

        Override this method to get custom behavior of how you want your endpoint unit to operate.
        Kwargs passed into send will be forwarded here. They are not used in this base method.

        @returns    A 2-tuple of the message body sent and the message headers sent. These are
                    post-interceptor. Derivations will likely override the return value.
        """
        #log.debug("In EndpointUnit._send: %s", headers)
        # interceptor point
        inv = self._build_invocation(path=Invocation.PATH_OUT,
                                     message=msg,
                                     headers=headers)
        inv_prime = self._intercept_msg_out(inv)
        new_msg = inv_prime.message
        new_headers = inv_prime.headers

        self.channel.send(new_msg, new_headers)

        return new_msg, new_headers

    def _intercept_msg_out(self, inv):
        """
        Performs interceptions of outgoing messages.
        Override this to change what interceptor stack to go through and ordering.

        @param  inv     An Invocation instance.
        @returns        A processed Invocation instance.
        """
        inv_prime = process_interceptors(self.interceptors["message_outgoing"] if "message_outgoing" in self.interceptors else [], inv)
        return inv_prime

    def close(self):
    #        log.debug('close endpoint')

        if self.channel is not None:
            ev = self.channel.close()
            if not ev.wait(timeout=3):
                log.warn("Channel (%s) close did not respond in time, giving up", self.channel.get_channel_id())

    def _build_header(self, raw_msg):
        """
        Assembles the headers of a message from the raw message's content.
        """
        #        log.debug("EndpointUnit _build_header")
        return {'ts':get_ion_ts()}

    def _build_payload(self, raw_msg):
        """
        Assembles the payload of a message from the raw message's content.

        @TODO will this be used? seems unlikely right now.
        """
        #        log.debug("EndpointUnit _build_payload")
        return raw_msg

    def _build_msg(self, raw_msg):
        """
        Builds a message (headers/payload) from the raw message's content.
        You typically do not need to override this method, but override the _build_header
        and _build_payload methods.

        @returns A 2-tuple of payload, headers
        """
        #        log.debug("EndpointUnit _build_msg")
        header = self._build_header(raw_msg)
        payload = self._build_payload(raw_msg)

        return payload, header

class BaseEndpoint(object):
    """
    An Endpoint is an object capable of communication with one or more other Endpoints.

    You should not use this BaseEndpoint base class directly, but one of the derived types such as
    RPCServer, Publisher, Subscriber, etc.

    An BaseEndpoint creates EndpointUnits, which are instances of communication/conversation,
    like a Factory.
    """
    endpoint_unit_type = EndpointUnit
    channel_type = BidirClientChannel
    node = None     # connection to the broker, basically

    # Endpoints
    # TODO: Make weakref or replace entirely
    endpoint_by_name = {}
    _interceptors = None

    def __init__(self, node=None):

        self.node = node

    #        # @TODO: MOVE THIS
    #        if name in self.endpoint_by_name:
    #            self.endpoint_by_name[name].append(self)
    #        else:
    #            self.endpoint_by_name[name] = [self]

    @classmethod
    def _get_container_instance(cls):
        """
        Helper method to return the singleton Container.instance.
        This method helps single responsibility of _ensure_node and makes testing much easier.

        We have to late import Container because Container depends on ProcessRPCServer in this file.

        This is a classmethod so we can use it from other places.
        """
        from pyon.container.cc import Container
        return Container.instance

    def _ensure_node(self):
        """
        Makes sure a node exists in this endpoint, and if it can, pulls from the Container singleton.
        This method is automatically called before accessing the node in both create_endpoint and in
        ListeningBaseEndpoint.listen.
        """
        #log.debug("BaseEndpoint._ensure_node (current: %s)", self.node is not None)

        if not self.node:
            container_instance = self._get_container_instance()
            if container_instance:
                #log.debug("Pulling node from Container.instance")
                self.node = container_instance.node
            else:
                raise EndpointError("Cannot pull node from Container.instance and no node specified")

    @property
    def interceptors(self):
        if self._interceptors is not None:
            return self._interceptors

        assert self.node, "No node attached"
        return self.node.interceptors

    @interceptors.setter
    def interceptors(self, value):
        self._interceptors = value

    def create_endpoint(self, to_name=None, existing_channel=None, **kwargs):
        """
        @param  to_name     Either a string or a 2-tuple of (exchange, name)
        """
        if existing_channel:
            ch = existing_channel
        else:
            self._ensure_node()
            ch = self._create_channel()

        e = self.endpoint_unit_type(endpoint=self, **kwargs)
        e.attach_channel(ch)

        return e

    def _create_channel(self, **kwargs):
        """
        Creates a channel, used by create_endpoint.

        Can pass additional kwargs in to be passed through to the channel provider.
        """
        return self.node.channel(self.channel_type, **kwargs)

    def close(self):
        """
        To be defined by derived classes. Cleanup any resources here, such as channels being open.
        """
        pass

class SendingBaseEndpoint(BaseEndpoint):
    def __init__(self, node=None, to_name=None, name=None):
        BaseEndpoint.__init__(self, node=node)

        if name:
            log.warn("SendingBaseEndpoint: name param is deprecated, please use to_name instead")
        self._send_name = to_name or name

        # ensure NameTrio
        if not isinstance(self._send_name, NameTrio):
            self._send_name = NameTrio(bootstrap.get_sys_name(), self._send_name)   # if send_name is a tuple it takes precedence

    def create_endpoint(self, to_name=None, existing_channel=None, **kwargs):
        e = BaseEndpoint.create_endpoint(self, to_name=to_name, existing_channel=existing_channel, **kwargs)

        name = to_name or self._send_name
        assert name

        # ensure NameTrio
        if not isinstance(name, NameTrio):
            name = NameTrio(bootstrap.get_sys_name(), name)     # if name is a tuple it takes precedence

        e.channel.connect(name)
        return e

    def _create_channel(self, **kwargs):
        """
        Overrides the BaseEndpoint create channel to supply a transport if our send_name is one.
        """
        if isinstance(self._send_name, BaseTransport):
            kwargs.update({'transport':self._send_name})

        return BaseEndpoint._create_channel(self, **kwargs)



class ListeningBaseEndpoint(BaseEndpoint):
    """
    Establishes channel type for a host of derived, listen/react endpoint factories.
    """
    channel_type = ListenChannel

    class MessageObject(object):
        """
        Received message wrapper.

        Contains a body, headers, and a delivery_tag. Internally used by listen, the
        standard method used by ListeningBaseEndpoint, but will be returned to you
        if you use get_one_msg or get_n_msgs. If using the latter, you are responsible
        for calling ack or reject.

        make_body calls the endpoint's interceptor incoming stack - this may potentially
        raise an IonException in normal program flow. If this happens, the body/headers
        attributes will remain None and the error attribute will be set. Calling route()
        will be a no-op, but ack/reject work.
        """
        def __init__(self, msgtuple, ch, e):
            self.channel = ch
            self.endpoint = e

            self.raw_body, self.raw_headers, self.delivery_tag = msgtuple
            self.body = None
            self.headers = None
            self.error = None

        def make_body(self):
            """
            Runs received raw message through the endpoint's interceptors.
            """
            try:
                self.body, self.headers = self.endpoint.intercept_in(self.raw_body, self.raw_headers)
            except IonException as ex:
                log.info("MessageObject.make_body raised an error: \n%s", traceback.format_exc(ex))
                self.error = ex

        def ack(self):
            """
            Passthrough to underlying channel's ack.

            Must call this if using get_one_msg/get_n_msgs.
            """
            self.channel.ack(self.delivery_tag)

        def reject(self, requeue=False):
            """
            Passthrough to underlying channel's reject.

            Must call this if using get_one_msg/get_n_msgs.
            """
            self.channel.reject(self.delivery_tag, requeue=requeue)

        def route(self):
            """
            Call default endpoint's _message_received, where business logic takes place.

            For instance, a Subscriber would call the registered callback, or an RPCServer would
            call the Service's operation.

            You are likely not to use this if using get_one_msg/get_n_msgs.
            """
            if self.error is not None:
                log.info("Refusing to route a MessageObject with an error")
                return

            self.endpoint._message_received(self.body, self.headers)

    def __init__(self, node=None, name=None, from_name=None, binding=None):
        BaseEndpoint.__init__(self, node=node)

        if name:
            log.warn("ListeningBaseEndpoint: name param is deprecated, please use from_name instead")
        self._recv_name = from_name or name

        # ensure NameTrio
        if not isinstance(self._recv_name, NameTrio):
            self._recv_name = NameTrio(bootstrap.get_sys_name(), self._recv_name, binding)   # if _recv_name is tuple it takes precedence

        self._ready_event = event.Event()
        self._binding = binding
        self._chan = None

    def _create_channel(self, **kwargs):
        """
        Overrides the BaseEndpoint create channel to supply a transport if our recv name is one.
        """
        if isinstance(self._recv_name, BaseTransport):
            kwargs.update({'transport':self._recv_name})

        return BaseEndpoint._create_channel(self, **kwargs)

    def get_ready_event(self):
        """
        Returns an async event you can .wait() on.
        Used to indicate when listen() is ready to start listening.
        """
        return self._ready_event

    def _setup_listener(self, name, binding=None):
        self._chan.setup_listener(name, binding=binding)


    def listen_old(self, binding=None):
        """
        Main driving method for ListeningBaseEndpoint.

        Meant to be spawned in a greenlet. This method creates/sets up a channel to listen,
        starts listening, and consumes messages in a loop until the Endpoint is closed.
        """
        log.debug("LEF.listen")
        #@TODO: change
        if CFG.endpoint.conversation_enabled:
            conv_rpc_server = conversation.RPCServer(self.node, self._recv_name)
            conv_rpc_server.listen()
<<<<<<< HEAD
        # notify any listeners of our readiness
        else:
            self.prepare_listener(binding=binding)

        self._ready_event.set()
        while True:
            log.debug("LEF: %s blocking, waiting for a message", self._recv_name)
            try:
                if CFG.endpoint.conversation_enabled:
                    e = self.create_endpoint()
                    conv_rpc_server.attach_endpoint_unit(e)
                    conv_rpc_server.process_msg = lambda m, h: e.message_received(m, h)
                    conv_rpc_server.get_one_msg()
                else:
                    # RPCResponseEndpointUnit
                    self.get_one_msg()
            except ChannelClosedError as ex:
                log.debug('Channel was closed during LEF.listen')
                break


    def listen(self, binding=None):
        """
        Main driving method for ListeningBaseEndpoint.

        Meant to be spawned in a greenlet. This method creates/sets up a channel to listen,
        starts listening, and consumes messages in a loop until the Endpoint is closed.
        """
        #log.debug("LEF.listen")

        self.prepare_listener(binding=binding)

=======
>>>>>>> c3785aa7
        # notify any listeners of our readiness
        else:
            self.prepare_listener(binding=binding)

        self._ready_event.set()
        while True:
            #log.debug("LEF: %s blocking, waiting for a message", self._recv_name)
            m = None
            try:
<<<<<<< HEAD
                m = self.get_one_msg()
                m.route()       # call default handler

=======
                if CFG.endpoint.conversation_enabled:
                    e = self.create_endpoint()
                    conv_rpc_server.attach_endpoint_unit(e)
                    conv_rpc_server.process_msg = lambda m, h: e.message_received(m, h)
                    conv_rpc_server.get_one_msg()
                else:
                    # RPCResponseEndpointUnit
                    self.get_one_msg()
>>>>>>> c3785aa7
            except ChannelClosedError as ex:
                break
            finally:
                # ChannelClosedError will go into here too, so make sure we have a message object to ack with
                if m is not None:
                    m.ack()

    def prepare_listener(self, binding=None):
        """
        Creates a channel, prepares it, and begins consuming on it.

        Used by listen.
        """

        #log.debug("LEF.prepare_listener: binding %s", binding)

        self.initialize(binding=binding)
        self.activate()

    def initialize(self, binding=None):
        """
        Creates a channel and prepares it for use.

        After this, the endpoint is inthe ready state.
        """
        binding = binding or self._binding or self._recv_name.binding

        self._ensure_node()
        kwargs = {}
        if isinstance(self._recv_name, BaseTransport):
            kwargs.update({'transport':self._recv_name})
        self._chan = self.node.channel(self.channel_type, **kwargs)

        # @TODO this does not feel right
        if isinstance(self._recv_name, BaseTransport):
            self._recv_name.setup_listener(binding, self._setup_listener)
            self._chan._recv_name = self._recv_name
        else:
            self._setup_listener(self._recv_name, binding=binding)

    def activate(self):
        """
        Begins consuming.

        You must have called initialize first.
        """
        assert self._chan
        self._chan.start_consume()

    def deactivate(self):
        """
        Stops consuming.

        You must have called initialize and activate first.
        """
        assert self._chan
        self._chan.stop_consume()       # channel will yell at you if this is invalid

    def _get_n_msgs(self, num=1, timeout=None):
        """
        Internal method to accept n messages, create MessageObject wrappers, return them.

        INBOUND INTERCEPTORS ARE PROCESSED HERE. If the Interceptor stack throws an IonException,
        the response will be sent immediatly and the MessageObject returned to you will not have
        body/headers set and will have error set. You should expect to check body/headers or error.
        """
        assert self._chan, "_get_n_msgs: needs the endpoint to have been initialized"

        mos = []
        newch = self._chan.accept(n=num, timeout=timeout)
        qsize = newch._recv_queue.qsize()
        if qsize==0:
            self._chan.exit_accept()
            return []

        for x in xrange(newch._recv_queue.qsize()):
            mo = self.MessageObject(newch.recv(), newch, self.create_endpoint(existing_channel=newch))
            mo.make_body()      # puts through EP interceptors
            mos.append(mo)
            log_message("MESSAGE RECV >>> RPC-request", mo.raw_body, mo.raw_headers, self._recv_name, mo.delivery_tag, is_send=False)

        return mos

    def get_one_msg(self, timeout=None):
        """
        Receives one message.

        Blocks until one message is received, or the optional timeout is reached.

        INBOUND INTERCEPTORS ARE PROCESSED HERE. If the Interceptor stack throws an IonException,
        the response will be sent immediatly and the MessageObject returned to you will not have
        body/headers set and will have error set. You should expect to check body/headers or error.

        @raises ChannelClosedError  If the channel has been closed.
        @raises Timeout             If no messages available when timeout is reached.
        @returns                    A MessageObject.
        """
        mos = self._get_n_msgs(num=1, timeout=timeout)
        return mos[0]

    def get_n_msgs(self, num, timeout=None):
        """
        Receives num messages.

        INBOUND INTERCEPTORS ARE PROCESSED HERE. If the Interceptor stack throws an IonException,
        the response will be sent immediatly and the MessageObject returned to you will not have
        body/headers set and will have error set. You should expect to check body/headers or error.

        Blocks until all messages received, or the optional timeout is reached.
        @raises ChannelClosedError  If the channel has been closed.
        @raises Timeout             If no messages available when timeout is reached.
        @returns                    A list of MessageObjects.
        """
        return self._get_n_msgs(num, timeout=timeout)

    def get_all_msgs(self, timeout=None):
        """
        Receives all available messages on the queue.

        WARNING: If the queue is not exclusive, there is a possibility this method behaves incorrectly.
        You should always pass a timeout to this method.

        Blocks until all messages received, or the optional timeout is reached.
        @raises ChannelClosedError  If the channel has been closed.
        @raises Timeout             If no messages available when timeout is reached.
        @returns                    A list of MessageObjects.
        """
        n, _ = self.get_stats()
        return self._get_n_msgs(n, timeout=timeout)

    def close(self):
        BaseEndpoint.close(self)
        ev = self._chan.close()

        if not ev.wait(timeout=3):
            log.warn("Listen channel (%s) close did not respond in time, giving up", self._chan.get_channel_id())

    def get_stats(self):
        """
        Returns a tuple of the form (# ready messages, # of consumers).

        This endpoint must have been initialized in order to have a valid queue
        to work on.

        Passes down to the channel layer to get this info.
        """
        if not self._chan:
            raise EndpointError("No channel attached")

        return self._chan.get_stats()

#
# PUB/SUB
#

class PublisherEndpointUnit(EndpointUnit):
    pass

class Publisher(SendingBaseEndpoint):
    """
    Simple publisher sends out broadcast messages.
    """

    endpoint_unit_type = PublisherEndpointUnit
    channel_type = PublisherChannel

    def __init__(self, **kwargs):
        self._pub_ep = None
        SendingBaseEndpoint.__init__(self, **kwargs)

    def publish(self, msg, to_name=None):
        if to_name is not None:
            if not isinstance(to_name, NameTrio):
                to_name = NameTrio(bootstrap.get_sys_name(), to_name)   # ensure NT before

        if self._pub_ep is None or (to_name is not None and self._pub_ep.channel._send_name.exchange != to_name.exchange):
            self._pub_ep = self.create_endpoint(to_name or self._send_name)

        if to_name is not None:
            self._pub_ep.channel.connect(to_name)

        self._pub_ep.send(msg)

    def close(self):
        """
        Closes the opened publishing channel, if we've opened it previously.
        """
        if self._pub_ep:
            self._pub_ep.close()



class SubscriberEndpointUnit(EndpointUnit):
    """
    @TODO: Should have routing mechanics, possibly shared with other listener endpoint types
    """
    def __init__(self, callback, **kwargs):
        EndpointUnit.__init__(self, **kwargs)
        self.set_callback(callback)

    def set_callback(self, callback):
        """
        Sets the callback to be used by this SubscriberEndpointUnit when a message is received.
        """
        self._callback = callback

    def message_received(self, msg, headers):
        EndpointUnit.message_received(self, msg, headers)
        assert self._callback, "No callback provided, cannot route subscribed message"

        self._make_routing_call(self._callback, msg, headers)

    def _make_routing_call(self, call, *op_args, **op_kwargs):
        """
        Calls into the routing object.

        May be overridden at a lower level.
        """
        return call(*op_args, **op_kwargs)


class Subscriber(ListeningBaseEndpoint):
    """
    Subscribes to messages.

    The Subscriber is flexible in that it lets you subscribe to a known queue, or an anonymous
    queue with a binding, but you must make sure to use the correct calls to set that up.

    Known queue:  name=(xp, thename), binding=None
    New queue:    name=None or (xp, None), binding=your binding
    """

    endpoint_unit_type = SubscriberEndpointUnit
    channel_type = SubscriberChannel

    def __init__(self, callback=None, **kwargs):
        """
        @param  callback should be a callable with two args: msg, headers
        """
        self._callback = callback
        ListeningBaseEndpoint.__init__(self, **kwargs)

    def create_endpoint(self, **kwargs):
        #log.debug("Subscriber.create_endpoint override")
        return ListeningBaseEndpoint.create_endpoint(self, callback=self._callback, **kwargs)


#
# BIDIRECTIONAL ENDPOINTS
#
class BidirectionalEndpointUnit(EndpointUnit):
    pass

class BidirectionalListeningEndpointUnit(EndpointUnit):
    pass

#
#  REQ / RESP (and RPC)
#

class RequestEndpointUnit(BidirectionalEndpointUnit):
    def _get_response(self, conv_id, timeout):
        """
        Gets a response message to the conv_id within the given timeout.

        @raises Timeout
        @return A 2-tuple of the received message body and received message headers.
        """
        with Timeout(seconds=timeout):

            # start consuming
            self.channel.start_consume()

            # consume in a loop: if we get a message not intended for us, we discard
            # it and consume again
            while True:
                rmsg, rheaders, rdtag = self.channel.recv()
                # log
                try:
                    nm, nh = self.intercept_in(rmsg, rheaders)
                finally:
                    self.channel.ack(rdtag)

                # is this the message we are looking for?
                if 'conv-id' in nh and nh['conv-id'] == conv_id:
                    return nm, nh   # breaks loop
                else:
                    log.warn("Discarding unknown message, likely from a previous timed out request (conv-id: %s, seq: %s, perf: %s)", nh.get('conv-id', "no conv id"), nh.get('conv-seq', 'no conv seq'), nh.get('performative', 'None'))

    def _send(self, msg, headers=None, **kwargs):

        # could have a specified timeout in kwargs
        if 'timeout' in kwargs and kwargs['timeout'] is not None:
            timeout = kwargs['timeout']
        else:
            timeout = CFG.get_safe('endpoint.receive.timeout', 10)

        #log.debug("RequestEndpointUnit.send (timeout: %s)", timeout)

        #ts = time.time()

        self.channel.setup_listener(NameTrio(self.channel._send_name.exchange)) # anon queue

        # call base send, and get back the headers it ended up building and sending
        # we extract the conv-id so we can tell the listener what is valid.
        _, sent_headers = BidirectionalEndpointUnit._send(self, msg, headers=headers)

        try:
            result_data, result_headers = self._get_response(sent_headers['conv-id'], timeout)
        except Timeout:
            raise exception.Timeout('Request timed out (%d sec) waiting for response from %s' % (timeout, str(self.channel._send_name)))
        finally:
            pass
        #            elapsed = time.time() - ts
        #            log.info("Client-side request (conv id: %s/%s, dest: %s): %.2f elapsed", headers.get('conv-id', 'NOCONVID'),
        #                                                                                     headers.get('conv-seq', 'NOSEQ'),
        #                                                                                     self.channel._send_name,
        #                                                                                     elapsed)

        #log.debug("Response data: %s, headers: %s", result_data, result_headers)
        return result_data, result_headers

    def _build_header(self, raw_msg):
        """
        Sets headers common to Request-Response patterns, non-ion-specific.
        """
        headers = BidirectionalEndpointUnit._build_header(self, raw_msg)
        headers['performative'] = 'request'
        if self.channel and hasattr(self.channel, '_send_name') and isinstance(self.channel._send_name, NameTrio):
            headers['receiver'] = "%s,%s" % (self.channel._send_name.exchange, self.channel._send_name.queue)   # @TODO correct?

        return headers

class RequestResponseClient(SendingBaseEndpoint):
    """
    Sends a request, waits for a response.
    """
    endpoint_unit_type = RequestEndpointUnit

    def request(self, msg, headers=None, timeout=None):
        #log.debug("RequestResponseClient.request: %s, headers: %s", msg, headers)
        e = self.create_endpoint(self._send_name)
        if CFG.endpoint.conversation_enabled:
            conv_rpc_client = conversation.RPCClient(self.node, NameTrio('test'),
                                                     self._send_name, endpoint_unit = e)

            try:
                #retval, headers = e.send(msg, headers=headers, timeout=timeout)
                retval, headers = conv_rpc_client.request(msg, header=headers, timeout=timeout)

            finally:
                # always close, even if endpoint raised a logical exception
                conv_rpc_client.close()
                e.close()
        else:
            try:
                retval, headers = e.send(msg, headers=headers, timeout=timeout)
            finally:
                # always close, even if endpoint raised a logical exception
                e.close()
        return retval


    def request_old(self, msg, headers=None, timeout=None):
        log.debug("RequestResponseClient.request: %s, headers: %s", msg, headers)
        e = self.create_endpoint(self._send_name)
        if CFG.endpoint.conversation_enabled:
            conv_rpc_client = conversation.RPCClient(self.node, NameTrio('test'),
                                                     self._send_name, endpoint_unit = e)

            try:
                #retval, headers = e.send(msg, headers=headers, timeout=timeout)
                retval, headers = conv_rpc_client.request(msg, header=headers, timeout=timeout)

            finally:
                # always close, even if endpoint raised a logical exception
                conv_rpc_client.close()
                e.close()
        else:
            try:
                retval, headers = e.send(msg, headers=headers, timeout=timeout)
            finally:
                # always close, even if endpoint raised a logical exception
                e.close()
        return retval

class ResponseEndpointUnit(BidirectionalListeningEndpointUnit):
    """
    The listener side makes one of these.
    """
    def _build_header(self, raw_msg):
        """
        Sets headers common to Response side of Request-Response patterns, non-ion-specific.
        """
        headers = BidirectionalListeningEndpointUnit._build_header(self, raw_msg)
        headers['performative'] = 'inform-result'                       # overriden by response pattern, feels wrong
<<<<<<< HEAD
        if self.channel and hasattr(self.channel, '_send_name') and isinstance(self.channel._send_name, NameTrio):
            headers['receiver'] = "%s,%s" % (self.channel._send_name.exchange, self.channel._send_name.queue)       # @TODO: correct?
=======
        #@TODO:Fixes
        #if self.channel and self.channel._send_name and isinstance(self.channel._send_name, NameTrio):
        #    headers['receiver'] = "%s,%s" % (self.channel._send_name.exchange, self.channel._send_name.queue)       # @TODO: correct?
>>>>>>> c3785aa7
        headers['language']     = 'ion-r2'
        headers['encoding']     = 'msgpack'
        headers['format']       = raw_msg.__class__.__name__    # hmm
        headers['reply-by']     = 'todo'                        # clock sync is a problem

        return headers

class RequestResponseServer(ListeningBaseEndpoint):
    endpoint_unit_type = ResponseEndpointUnit
    channel_type = ServerChannel
    pass

class RPCRequestEndpointUnit(RequestEndpointUnit):

    exception_factory = ExceptionFactory()

    def _send(self, msg, headers=None, **kwargs):
        log_message("MESSAGE SEND >>> RPC-request", msg, headers, is_send=True)

        try:
            res, res_headers = RequestEndpointUnit._send(self, msg, headers=headers, **kwargs)
        except exception.Timeout:
            self._sample_request(-1, 'Timeout', msg, headers, '', {})
            raise

        # possibly sample before we do any raising
        self._sample_request(res_headers['status_code'], res_headers['error_message'], msg, headers, res, res_headers)

        # Check response header
        if res_headers["status_code"] != 200:
            stacks = None
            if isinstance(res, list):
                stacks = res
                # stack information is passed as a list of tuples (label, stack)
                # default label for new IonException is '__init__',
                # but change the label of the first remote exception to show RPC invocation.
                # other stacks would have already had labels updated.
                new_label = 'remote call to %s' % (res_headers['receiver'])
                top_stack = stacks[0][1]
                stacks[0] = (new_label, top_stack)
            log.info("RPCRequestEndpointUnit received an error (%d): %s", res_headers['status_code'], res_headers['error_message'])
            ex = self.exception_factory.create_exception(res_headers["status_code"], res_headers["error_message"], stacks=stacks)
            raise ex

        return res, res_headers

    def _sample_request(self, status, status_descr, msg, headers, response, response_headers):
        """
        Performs sFlow sampling of a completed/errored RPC request (if configured to).

        Makes two calls:
        1) get_sflow_manager (overridden at process level)
        2) make sample dict (the kwargs to sflow_manager.transaction, may be overridden where appropriate)

        Then performs the transact call if the manager says to do so.
        """
        if CFG.get_safe('container.sflow.enabled', False):
            sm = self._get_sflow_manager()
            if sm and sm.should_sample:
                app_name = self._get_sample_name()
                try:
                    trans_kwargs = self._build_sample(app_name, status, status_descr, msg, headers, response, response_headers)
                    sm.transaction(**trans_kwargs)
                except Exception:
                    log.exception("Could not sample, ignoring")

            else:
                log.debug("No SFlowManager or it told us not to sample this transaction")

    def _get_sample_name(self):
        """
        Gets the app_name that should be used for the sample.

        Typically this would be a process id.
        """
        # at the rpc level we really don't know, we're not a process.
        return "unknown-rpc-client"

    def _get_sflow_manager(self):
        """
        Finds the sFlow manager that should be used.
        """
        # at this level, we don't have any ref back to the container other than the singleton
        from pyon.container.cc import Container
        if Container.instance:
            return Container.instance.sflow_manager

        return None

    def _build_sample(self, name, status, status_descr, msg, headers, response, response_headers):
        """
        Builds a transaction sample.

        Should return a dict in the form of kwargs to be passed to SFlowManager.transaction.
        """
        # build args to pass to transaction
        extra_attrs = {'conv-id': headers.get('conv-id', ''),
                       'service': response_headers.get('sender-service', '')}

        cur_time_ms = int(time.time() * 1000)
        time_taken = (cur_time_ms - int(headers.get('ts', cur_time_ms))) * 1000      # sflow wants microseconds!

        # build op name: typically sender-service.op, or falling back to sender.op
        op_first = response_headers.get('sender-service', response_headers.get('sender', headers.get('receiver', '')))
        if "," in op_first:
            op_first = op_first.rsplit(',', 1)[-1]

        op = ".".join((op_first,
                       headers.get('op', 'unknown')))

        # status code map => ours to sFlow (defaults to 3 aka INTERNAL_ERROR)
        status = SFlowManager.status_map.get(status, 3)

        sample = {  'app_name':     name,
                    'op':           op,
                    'attrs':        extra_attrs,
                    'status_descr': status_descr,
                    'status':       str(status),
                    'req_bytes':    len(str(msg)),
                    'resp_bytes':   len(str(response)),
                    'uS':           time_taken,
                    'initiator':    headers.get('sender', ''),
                    'target':       headers.get('receiver', '')}

        return sample

    conv_id_counter = 0
    _lock = coros.RLock()       # @TODO: is this safe?
    _conv_id_root = None

    def _build_conv_id(self):
        """
        Builds a unique conversation id based on the container name.
        """
        with RPCRequestEndpointUnit._lock:
            RPCRequestEndpointUnit.conv_id_counter += 1

            if not RPCRequestEndpointUnit._conv_id_root:
                # set default to use uuid-4, similar to what we'd get out of the container id anyway
                RPCRequestEndpointUnit._conv_id_root = str(uuid.uuid4())[0:6]

                # try to get the real one from the container, but do it safely
                try:
                    from pyon.container.cc import Container
                    if Container.instance and Container.instance.id:
                        RPCRequestEndpointUnit._conv_id_root = Container.instance.id
                except:
                    pass

        return "%s-%d" % (RPCRequestEndpointUnit._conv_id_root, RPCRequestEndpointUnit.conv_id_counter)

    def _build_header(self, raw_msg):
        """
        Build header override.

        This should set header values that are invariant or have nothing to do with the specific
        call being made (such as op).
        """
        headers = RequestEndpointUnit._build_header(self, raw_msg)
        headers['protocol'] = 'rpc'
        headers['conv-seq'] = 1     # @TODO will not work well with agree/status etc
        headers['conv-id']  = self._build_conv_id()
        headers['language'] = 'ion-r2'
        headers['encoding'] = 'msgpack'
        headers['format']   = raw_msg.__class__.__name__    # hmm
        headers['reply-by'] = 'todo'                        # clock sync is a problem

        return headers

class RPCClient(RequestResponseClient):
    """
    Base RPCClient class.

    RPC Clients are defined via generate_interfaces for each service, but also may be defined
    on the fly by instantiating one and passing a service Interface class (from the same files
    as the predefined clients) or an IonServiceDefinition, typically obtained from the pycc shell.
    This way, a developer debugging a live system has access to a service he/she may not know about
    at compile time.
    """
    endpoint_unit_type = RPCRequestEndpointUnit

    def __init__(self, iface=None, **kwargs):
        if isinstance(iface, interface.interface.InterfaceClass):
            self._define_interface(iface)
        #        elif isinstance(iface, IonServiceDefinition):
        #            self._define_svcdef(iface)

        RequestResponseClient.__init__(self, **kwargs)

    #    def _define_svcdef(self, svc_def):
    #        """
    #        Defines an RPCClient's attributes from an IonServiceDefinition.
    #        """
    #        for meth in svc_def.operations:
    #            name        = meth.op_name
    #            in_obj      = meth.def_in
    #            callargs    = meth.def_in.schema.keys()     # requires ordering to be correct via OrderedDict yaml patching of pyon/core/object.py
    #            doc         = meth.__doc__
    #
    #            self._set_svc_method(name, in_obj, meth.def_in.schema.keys(), doc)

    def _define_interface(self, iface):
        """
        from dorian's RPCClientEntityFromInterface: sets attrs on this client instance from an interface definition.
        """
        methods = iface.namesAndDescriptions()

        # @TODO: hack to get the name of the svc for object name building
        svc_name = iface.getName()[1:]

        for name, command in methods:
            in_obj_name = "%s_%s_in" % (svc_name, name)
            doc         = command.getDoc()

            self._set_svc_method(name, in_obj_name, command.getSignatureInfo()['positional'], doc)

    def _set_svc_method(self, name, in_obj, callargs, doc):
        """
        Common method to properly set a friendly-named remote call method on this RPCClient.

        Since it is not possible to dynamically generate a method signature at run-time (without exec/eval),
        the method has to do translations between *args and **kwargs. Therefore, it needs to know what the
        kwargs are meant to be, either via the interface's method signature, or the IonServiceDefinition's method
        schema.
        """
        def svcmethod(self, *args, **kwargs):
            assert len(args)==0, "You MUST used named keyword args when calling a dynamically generated remote method"      # we have no way of getting correct order
            headers = kwargs.pop('headers', None)           # pull headers off, cannot put this in the signature due to *args for ordering
            ionobj = IonObject(in_obj, **kwargs)
            return self.request(ionobj, op=name, headers=headers)

        newmethod           = svcmethod
        newmethod.__doc__   = doc
        setattr(self.__class__, name, newmethod)

    def request(self, msg, headers=None, op=None, timeout=None):
        """
        Request override for RPCClients.

        Puts the op into the headers and calls the base class version.
        """
        assert op
        assert headers is None or isinstance(headers, dict)
        headers = headers or {}
        headers['op'] = op
        return RequestResponseClient.request(self, msg, headers=headers, timeout=timeout)


class RPCResponseEndpointUnit(ResponseEndpointUnit):
    def __init__(self, routing_obj=None, **kwargs):
        ResponseEndpointUnit.__init__(self, **kwargs)
        self._routing_obj = routing_obj

    def intercept_in(self, msg, headers):
        """
        ERR This is wrong
        """

        try:
            new_msg, new_headers = ResponseEndpointUnit.intercept_in(self, msg, headers)
            return new_msg, new_headers
        except IonException as ex:
            (exc_type, exc_value, exc_traceback) = sys.exc_info()
            tb_list = traceback.extract_tb(sys.exc_info()[2])
            tb_list = traceback.format_list(tb_list)
            tb_output = ""
            for elt in tb_list:
                tb_output += elt
            log.debug("server exception being passed to client", exc_info=True)
            result = ex.get_stacks()
            response_headers = self._create_error_response(ex)

            response_headers['protocol']    = headers.get('protocol', '')
            response_headers['conv-id']     = headers.get('conv-id', '')
            response_headers['conv-seq']    = headers.get('conv-seq', 1) + 1

            self.send(result, response_headers)

            # reraise for someone else to catch
            raise

    def _message_received(self, msg, headers):
        """
        Internal _message_received override.

        We need to be able to detect IonExceptions raised in the Interceptor stacks as well as in the actual
        call to the op we're routing into. This override will handle the return value being sent to the caller.
        """
        result = None
        response_headers = {}

        #        ts = time.time()
        try:
            result, response_headers = ResponseEndpointUnit._message_received(self, msg, headers)       # execute interceptor stack, calls into our message_received
        except IonException as ex:
            (exc_type, exc_value, exc_traceback) = sys.exc_info()
            tb_list = traceback.extract_tb(sys.exc_info()[2])
            tb_list = traceback.format_list(tb_list)
            tb_output = ""
            for elt in tb_list:
                tb_output += elt
            log.debug("server exception being passed to client", exc_info=True)
            result = ex.get_stacks()
            response_headers = self._create_error_response(ex)
        finally:
            # REPLIES: propogate protocol, conv-id, conv-seq
            response_headers['protocol']    = headers.get('protocol', '')
            response_headers['conv-id']     = headers.get('conv-id', '')
            response_headers['conv-seq']    = headers.get('conv-seq', 1) + 1

        #            elapsed = time.time() - ts
        #            log.info("Server-side response (conv id: %s/%s, name: %s): %.2f elapsed", headers.get('conv-id', 'NOCONVID'),
        #                                                                                      response_headers.get('conv-seq', 'NOSEQ'),
        #                                                                                      self.channel._recv_name,
        #                                                                                      elapsed)

        log_message("MESSAGE SEND <<< RPC-reply", result, response_headers, is_send=True)

        return self.send(result, response_headers)

    def message_received(self, msg, headers):
        assert self._routing_obj, "How did I get created without a routing object?"

        #log.debug("RPCResponseEndpointUnit.message_received\n\tmsg: %s\n\theaders: %s", msg, headers)

        cmd_arg_obj = msg
        cmd_op      = headers.get('op', None)

        # transform cmd_arg_obj into a dict
        if hasattr(cmd_arg_obj, '__dict__'):
            cmd_arg_obj = cmd_arg_obj.__dict__
        elif isinstance(cmd_arg_obj, dict):
            pass
        else:
            raise BadRequest("Unknown message type, cannot convert into kwarg dict: %s" % str(type(cmd_arg_obj)))

        # op name must exist!
        if not hasattr(self._routing_obj, cmd_op):
            raise BadRequest("Unknown op name: %s" % cmd_op)

        ro_meth     = getattr(self._routing_obj, cmd_op)

        # check arguments (as long as it is a function. might be a mock in testing.)
        # @TODO doesn't really feel correct.
        if isinstance(ro_meth, MethodType):
            ro_meth_args = inspect.getargspec(ro_meth)

            # if the keyword one is not none, we can support anything
            if ro_meth_args[2] is None:
                for arg_name in cmd_arg_obj:
                    if not arg_name in ro_meth_args[0]:
                        return None, self._create_error_response(BadRequest("Argument %s not present in op signature" % arg_name))

        result = None
        response_headers = {}

        ######
        ###### THIS IS WHERE THE SERVICE OPERATION IS CALLED ######
        ######
        result              = self._make_routing_call(ro_meth, **cmd_arg_obj)
        response_headers    = { 'status_code': 200, 'error_message': '' }
        ######

        return result, response_headers

    def _create_error_response(self, ex):
        # have seen exceptions where the "message" is really a tuple, and pika is not a fan: make sure it is str()'d
        return {'status_code': ex.get_status_code(),
                'error_message': str(ex.get_error_message()),
                'performative':'failure'}

    def _make_routing_call(self, call, *op_args, **op_kwargs):
        """
        Calls into the routing object.

        May be overridden at a lower level.
        """
        return call(*op_args, **op_kwargs)


class RPCServer(RequestResponseServer):
    endpoint_unit_type = RPCResponseEndpointUnit

    def __init__(self, service=None, **kwargs):
        #log.debug("In RPCServer.__init__")
        self._service = service
        RequestResponseServer.__init__(self, **kwargs)

    def create_endpoint(self, **kwargs):
        """
        @TODO: push this into RequestResponseServer
        """
<<<<<<< HEAD
        #log.debug("RPCServer.create_endpoint override")
        return RequestResponseServer.create_endpoint(self, routing_obj=self._service, **kwargs)



def log_message(prefix="MESSAGE", msg=None, headers=None, recv=None, delivery_tag=None, is_send=True):
    """
    Utility function to print an legible comprehensive summary of a received message.
    @NOTE: This is an expensive operation
    """
    try:
        headers = headers or {}
        _sender = headers.get('sender', '?') + "(" + headers.get('sender-name', '') + ")"
        _send_hl, _recv_hl = ("###", "") if is_send else ("", "###")

        if recv and getattr(recv, '__iter__', False):
            recv = ".".join(str(item) for item in recv if item)
        _recv = headers.get('receiver', '?')
        _opstat = "op=%s"%headers.get('op', '') if 'op' in headers else "status=%s"%headers.get('status_code', '')
        try:
            import msgpack
            _msg = msgpack.unpackb(msg)
            _msg = str(_msg)
        except Exception:
            _msg = str(msg)
        _msg = _msg[0:400]+"..." if len(_msg) > 400 else _msg
        _delivery = "\nDELIVERY: tag=%s"%delivery_tag if delivery_tag else ""
        log.info("%s: %s%s%s -> %s%s%s %s:\nHEADERS: %s\nCONTENT: %s%s",
                 prefix, _send_hl, _sender, _send_hl, _recv_hl, _recv, _recv_hl, _opstat, str(headers), _msg, _delivery)
    except Exception as ex:
        log.warning("%s log error: %s", prefix, str(ex))
=======
        log.debug("RPCServer.create_endpoint override")
        return RequestResponseServer.create_endpoint(self, routing_obj=self._service, **kwargs)


class ProcessRPCRequestEndpointUnit(RPCRequestEndpointUnit):

    def __init__(self, process=None, **kwargs):
        RPCRequestEndpointUnit.__init__(self, **kwargs)
        self._process = process

    def _build_invocation(self, **kwargs):
        newkwargs = kwargs.copy()
        newkwargs.update({'process':self._process})

        inv = RPCRequestEndpointUnit._build_invocation(self, **newkwargs)
        return inv

    def _intercept_msg_in(self, inv):
        """
        Override for incoming message interception.

        This is a request, so the order should be Message, Process
        """
        inv_one = RPCRequestEndpointUnit._intercept_msg_in(self, inv)
        inv_two = process_interceptors(interceptors["process_incoming"] if "process_incoming" in interceptors else [], inv_one)
        return inv_two

    def _intercept_msg_out(self, inv):
        """
        Override for outgoing message interception.

        This is request, so the order should be Process, Message
        """
        inv_one = process_interceptors(interceptors["process_outgoing"] if "process_outgoing" in interceptors else [], inv)
        inv_two = RPCRequestEndpointUnit._intercept_msg_out(self, inv_one)

        return inv_two

    def _build_header(self, raw_msg):
        """
        Builds the header for this Process-level RPC conversation.
        https://confluence.oceanobservatories.org/display/syseng/CIAD+COI+OV+Common+Message+Format
        """

        context = self._process.get_context()
        log.debug('ProcessRPCRequestEndpointUnit._build_header has context of: %s', context)

        # conv-id/seq/protocol are set in the base class
        header = RPCRequestEndpointUnit._build_header(self, raw_msg)

        # add our process identity to the headers
        header.update({'sender-name'  : self._process.name or 'unnamed-process',     # @TODO
                       'sender'       : self._process.id })

        if hasattr(self._process,'process_type' ):
            header.update({'sender-type'  : self._process.process_type or 'unknown-process-type' })
            if self._process.process_type == 'service':
                header.update({ 'sender-service' : "%s,%s" % ( self.channel._send_name.exchange,self._process.name) })

        # use context to set security attributes forward
        if isinstance(context, dict):
            # fwd on actor specific information, according to common message format spec
            actor_id            = context.get('ion-actor-id', None)
            actor_roles         = context.get('ion-actor-roles', None)
            actor_tokens        = context.get('ion-actor-tokens', None)
            expiry              = context.get('expiry', None)
            container_id        = context.get('origin-container-id', None)
            initiating_conv_id = context.get('initiating-conv-id', None)

            if initiating_conv_id:
                header['initiating-conv-id']  = initiating_conv_id

            #If an actor-id is specified then there may be other associated data that needs to be passed on
            if actor_id:
                header['ion-actor-id']  = actor_id
                if actor_roles:     header['ion-actor-roles']   = actor_roles
                if actor_tokens:    header['ion-actor-tokens']  = actor_tokens

            if expiry:          header['expiry']                = expiry
            if container_id:    header['origin-container-id']   = container_id
        else:
            # no context? we're the originator of the message then
            container_id                    = BaseEndpoint._get_container_instance().id
            header['origin-container-id']   = container_id

        return header

    def _get_sample_name(self):
        return str(self._process.id)

    def _get_sflow_manager(self):
        return self._process.container.sflow_manager

class ProcessRPCClient(RPCClient):
    endpoint_unit_type = ProcessRPCRequestEndpointUnit

    def __init__(self, process=None, **kwargs):
        self._process = process
        RPCClient.__init__(self, **kwargs)

    def create_endpoint(self, to_name=None, existing_channel=None, **kwargs):
        if not self._process:
            raise StandardError("No Process specified")

        newkwargs = kwargs.copy()
        newkwargs['process'] = self._process
        return RPCClient.create_endpoint(self, to_name, existing_channel, **newkwargs)

class ProcessRPCResponseEndpointUnit(RPCResponseEndpointUnit):

    def __init__(self, process=None, **kwargs):
        RPCResponseEndpointUnit.__init__(self, **kwargs)
        self._process = process
        assert process

    def _message_received(self, msg, headers):
        """
        Message received override.

        Sets the process' context here to be picked up by subsequent calls out by this service to other services, or replies.
        """
        with self._process.push_context(headers):
            return RPCResponseEndpointUnit._message_received(self, msg, headers)

    def _build_invocation(self, **kwargs):
        newkwargs = kwargs.copy()
        newkwargs.update({'process':self._process})

        inv = RPCResponseEndpointUnit._build_invocation(self, **newkwargs)
        return inv

    def _intercept_msg_in(self, inv):
        """
        Override for incoming message interception.

        This is response incoming, so the order should be Message, Process
        """
        inv_one = RPCResponseEndpointUnit._intercept_msg_in(self, inv)
        inv_two = process_interceptors(interceptors["process_incoming"] if "process_incoming" in interceptors else [], inv_one)
        return inv_two

    def _intercept_msg_out(self, inv):
        """
        Override for outgoing message interception.

        This is response outgoing, so the order should be Process, Message
        """
        inv_one = process_interceptors(interceptors["process_outgoing"] if "process_outgoing" in interceptors else [], inv)
        inv_two = RPCResponseEndpointUnit._intercept_msg_out(self, inv_one)
        return inv_two

    def _build_header(self, raw_msg):
        """
        Builds the header for this Process-level RPC conversation.
        https://confluence.oceanobservatories.org/display/syseng/CIAD+COI+OV+Common+Message+Format
        """

        context = self._process.get_context()
        log.debug('ProcessRPCResponseEndpointUnit._build_header has context of: %s', context)

        # conv-id/seq/protocol are set in the base class
        header = RPCResponseEndpointUnit._build_header(self, raw_msg)

        # add our process identity to the headers
        header.update({'sender-name'  : self._process.name or 'unnamed-process',     # @TODO
                       'sender'       : self._process.id })

        if hasattr(self._process,'process_type' ):
            header.update({'sender-type'  : self._process.process_type or 'unknown-process-type' })
            if self._process.process_type == 'service':
                header.update({ 'sender-service' : "%s,%s" % ( self.channel._send_name.exchange,self._process.name) })

        # use context to set security attributes forward
        if isinstance(context, dict):
            # fwd on actor specific information, according to common message format spec
            actor_id            = context.get('ion-actor-id', None)
            actor_roles         = context.get('ion-actor-roles', None)
            actor_tokens        = context.get('ion-actor-tokens', None)
            expiry              = context.get('expiry', None)
            container_id        = context.get('origin-container-id', None)
            initiating_conv_id  = context.get('initiating-conv-id', None)

            if initiating_conv_id:
                header['initiating-conv-id'] = initiating_conv_id

            #If an actor-id is specified then there may be other associated data that needs to be passed on
            if actor_id:
                header['ion-actor-id']  = actor_id
                if actor_roles:     header['ion-actor-roles']   = actor_roles
                if actor_tokens:    header['ion-actor-tokens']  = actor_tokens

            if expiry:          header['expiry']                = expiry
            if container_id:    header['origin-container-id']   = container_id
        else:
            # no context? we're the originator of the message then (in a response??)
            container_id                    = BaseEndpoint._get_container_instance().id
            header['origin-container-id']   = container_id

        return header

class ProcessRPCServer(RPCServer):
    endpoint_unit_type = ProcessRPCResponseEndpointUnit

    def __init__(self, process=None, **kwargs):
        assert process
        self._process = process
        RPCServer.__init__(self, **kwargs)

    def create_endpoint(self, **kwargs):
        newkwargs = kwargs.copy()
        newkwargs['process'] = self._process
        return RPCServer.create_endpoint(self, **newkwargs)
>>>>>>> c3785aa7
<|MERGE_RESOLUTION|>--- conflicted
+++ resolved
@@ -457,7 +457,6 @@
         if CFG.endpoint.conversation_enabled:
             conv_rpc_server = conversation.RPCServer(self.node, self._recv_name)
             conv_rpc_server.listen()
-<<<<<<< HEAD
         # notify any listeners of our readiness
         else:
             self.prepare_listener(binding=binding)
@@ -489,32 +488,16 @@
         #log.debug("LEF.listen")
 
         self.prepare_listener(binding=binding)
-
-=======
->>>>>>> c3785aa7
         # notify any listeners of our readiness
-        else:
-            self.prepare_listener(binding=binding)
 
         self._ready_event.set()
         while True:
             #log.debug("LEF: %s blocking, waiting for a message", self._recv_name)
             m = None
             try:
-<<<<<<< HEAD
                 m = self.get_one_msg()
                 m.route()       # call default handler
 
-=======
-                if CFG.endpoint.conversation_enabled:
-                    e = self.create_endpoint()
-                    conv_rpc_server.attach_endpoint_unit(e)
-                    conv_rpc_server.process_msg = lambda m, h: e.message_received(m, h)
-                    conv_rpc_server.get_one_msg()
-                else:
-                    # RPCResponseEndpointUnit
-                    self.get_one_msg()
->>>>>>> c3785aa7
             except ChannelClosedError as ex:
                 break
             finally:
@@ -911,14 +894,9 @@
         """
         headers = BidirectionalListeningEndpointUnit._build_header(self, raw_msg)
         headers['performative'] = 'inform-result'                       # overriden by response pattern, feels wrong
-<<<<<<< HEAD
+
         if self.channel and hasattr(self.channel, '_send_name') and isinstance(self.channel._send_name, NameTrio):
             headers['receiver'] = "%s,%s" % (self.channel._send_name.exchange, self.channel._send_name.queue)       # @TODO: correct?
-=======
-        #@TODO:Fixes
-        #if self.channel and self.channel._send_name and isinstance(self.channel._send_name, NameTrio):
-        #    headers['receiver'] = "%s,%s" % (self.channel._send_name.exchange, self.channel._send_name.queue)       # @TODO: correct?
->>>>>>> c3785aa7
         headers['language']     = 'ion-r2'
         headers['encoding']     = 'msgpack'
         headers['format']       = raw_msg.__class__.__name__    # hmm
@@ -1311,11 +1289,8 @@
         """
         @TODO: push this into RequestResponseServer
         """
-<<<<<<< HEAD
         #log.debug("RPCServer.create_endpoint override")
         return RequestResponseServer.create_endpoint(self, routing_obj=self._service, **kwargs)
-
-
 
 def log_message(prefix="MESSAGE", msg=None, headers=None, recv=None, delivery_tag=None, is_send=True):
     """
@@ -1342,218 +1317,4 @@
         log.info("%s: %s%s%s -> %s%s%s %s:\nHEADERS: %s\nCONTENT: %s%s",
                  prefix, _send_hl, _sender, _send_hl, _recv_hl, _recv, _recv_hl, _opstat, str(headers), _msg, _delivery)
     except Exception as ex:
-        log.warning("%s log error: %s", prefix, str(ex))
-=======
-        log.debug("RPCServer.create_endpoint override")
-        return RequestResponseServer.create_endpoint(self, routing_obj=self._service, **kwargs)
-
-
-class ProcessRPCRequestEndpointUnit(RPCRequestEndpointUnit):
-
-    def __init__(self, process=None, **kwargs):
-        RPCRequestEndpointUnit.__init__(self, **kwargs)
-        self._process = process
-
-    def _build_invocation(self, **kwargs):
-        newkwargs = kwargs.copy()
-        newkwargs.update({'process':self._process})
-
-        inv = RPCRequestEndpointUnit._build_invocation(self, **newkwargs)
-        return inv
-
-    def _intercept_msg_in(self, inv):
-        """
-        Override for incoming message interception.
-
-        This is a request, so the order should be Message, Process
-        """
-        inv_one = RPCRequestEndpointUnit._intercept_msg_in(self, inv)
-        inv_two = process_interceptors(interceptors["process_incoming"] if "process_incoming" in interceptors else [], inv_one)
-        return inv_two
-
-    def _intercept_msg_out(self, inv):
-        """
-        Override for outgoing message interception.
-
-        This is request, so the order should be Process, Message
-        """
-        inv_one = process_interceptors(interceptors["process_outgoing"] if "process_outgoing" in interceptors else [], inv)
-        inv_two = RPCRequestEndpointUnit._intercept_msg_out(self, inv_one)
-
-        return inv_two
-
-    def _build_header(self, raw_msg):
-        """
-        Builds the header for this Process-level RPC conversation.
-        https://confluence.oceanobservatories.org/display/syseng/CIAD+COI+OV+Common+Message+Format
-        """
-
-        context = self._process.get_context()
-        log.debug('ProcessRPCRequestEndpointUnit._build_header has context of: %s', context)
-
-        # conv-id/seq/protocol are set in the base class
-        header = RPCRequestEndpointUnit._build_header(self, raw_msg)
-
-        # add our process identity to the headers
-        header.update({'sender-name'  : self._process.name or 'unnamed-process',     # @TODO
-                       'sender'       : self._process.id })
-
-        if hasattr(self._process,'process_type' ):
-            header.update({'sender-type'  : self._process.process_type or 'unknown-process-type' })
-            if self._process.process_type == 'service':
-                header.update({ 'sender-service' : "%s,%s" % ( self.channel._send_name.exchange,self._process.name) })
-
-        # use context to set security attributes forward
-        if isinstance(context, dict):
-            # fwd on actor specific information, according to common message format spec
-            actor_id            = context.get('ion-actor-id', None)
-            actor_roles         = context.get('ion-actor-roles', None)
-            actor_tokens        = context.get('ion-actor-tokens', None)
-            expiry              = context.get('expiry', None)
-            container_id        = context.get('origin-container-id', None)
-            initiating_conv_id = context.get('initiating-conv-id', None)
-
-            if initiating_conv_id:
-                header['initiating-conv-id']  = initiating_conv_id
-
-            #If an actor-id is specified then there may be other associated data that needs to be passed on
-            if actor_id:
-                header['ion-actor-id']  = actor_id
-                if actor_roles:     header['ion-actor-roles']   = actor_roles
-                if actor_tokens:    header['ion-actor-tokens']  = actor_tokens
-
-            if expiry:          header['expiry']                = expiry
-            if container_id:    header['origin-container-id']   = container_id
-        else:
-            # no context? we're the originator of the message then
-            container_id                    = BaseEndpoint._get_container_instance().id
-            header['origin-container-id']   = container_id
-
-        return header
-
-    def _get_sample_name(self):
-        return str(self._process.id)
-
-    def _get_sflow_manager(self):
-        return self._process.container.sflow_manager
-
-class ProcessRPCClient(RPCClient):
-    endpoint_unit_type = ProcessRPCRequestEndpointUnit
-
-    def __init__(self, process=None, **kwargs):
-        self._process = process
-        RPCClient.__init__(self, **kwargs)
-
-    def create_endpoint(self, to_name=None, existing_channel=None, **kwargs):
-        if not self._process:
-            raise StandardError("No Process specified")
-
-        newkwargs = kwargs.copy()
-        newkwargs['process'] = self._process
-        return RPCClient.create_endpoint(self, to_name, existing_channel, **newkwargs)
-
-class ProcessRPCResponseEndpointUnit(RPCResponseEndpointUnit):
-
-    def __init__(self, process=None, **kwargs):
-        RPCResponseEndpointUnit.__init__(self, **kwargs)
-        self._process = process
-        assert process
-
-    def _message_received(self, msg, headers):
-        """
-        Message received override.
-
-        Sets the process' context here to be picked up by subsequent calls out by this service to other services, or replies.
-        """
-        with self._process.push_context(headers):
-            return RPCResponseEndpointUnit._message_received(self, msg, headers)
-
-    def _build_invocation(self, **kwargs):
-        newkwargs = kwargs.copy()
-        newkwargs.update({'process':self._process})
-
-        inv = RPCResponseEndpointUnit._build_invocation(self, **newkwargs)
-        return inv
-
-    def _intercept_msg_in(self, inv):
-        """
-        Override for incoming message interception.
-
-        This is response incoming, so the order should be Message, Process
-        """
-        inv_one = RPCResponseEndpointUnit._intercept_msg_in(self, inv)
-        inv_two = process_interceptors(interceptors["process_incoming"] if "process_incoming" in interceptors else [], inv_one)
-        return inv_two
-
-    def _intercept_msg_out(self, inv):
-        """
-        Override for outgoing message interception.
-
-        This is response outgoing, so the order should be Process, Message
-        """
-        inv_one = process_interceptors(interceptors["process_outgoing"] if "process_outgoing" in interceptors else [], inv)
-        inv_two = RPCResponseEndpointUnit._intercept_msg_out(self, inv_one)
-        return inv_two
-
-    def _build_header(self, raw_msg):
-        """
-        Builds the header for this Process-level RPC conversation.
-        https://confluence.oceanobservatories.org/display/syseng/CIAD+COI+OV+Common+Message+Format
-        """
-
-        context = self._process.get_context()
-        log.debug('ProcessRPCResponseEndpointUnit._build_header has context of: %s', context)
-
-        # conv-id/seq/protocol are set in the base class
-        header = RPCResponseEndpointUnit._build_header(self, raw_msg)
-
-        # add our process identity to the headers
-        header.update({'sender-name'  : self._process.name or 'unnamed-process',     # @TODO
-                       'sender'       : self._process.id })
-
-        if hasattr(self._process,'process_type' ):
-            header.update({'sender-type'  : self._process.process_type or 'unknown-process-type' })
-            if self._process.process_type == 'service':
-                header.update({ 'sender-service' : "%s,%s" % ( self.channel._send_name.exchange,self._process.name) })
-
-        # use context to set security attributes forward
-        if isinstance(context, dict):
-            # fwd on actor specific information, according to common message format spec
-            actor_id            = context.get('ion-actor-id', None)
-            actor_roles         = context.get('ion-actor-roles', None)
-            actor_tokens        = context.get('ion-actor-tokens', None)
-            expiry              = context.get('expiry', None)
-            container_id        = context.get('origin-container-id', None)
-            initiating_conv_id  = context.get('initiating-conv-id', None)
-
-            if initiating_conv_id:
-                header['initiating-conv-id'] = initiating_conv_id
-
-            #If an actor-id is specified then there may be other associated data that needs to be passed on
-            if actor_id:
-                header['ion-actor-id']  = actor_id
-                if actor_roles:     header['ion-actor-roles']   = actor_roles
-                if actor_tokens:    header['ion-actor-tokens']  = actor_tokens
-
-            if expiry:          header['expiry']                = expiry
-            if container_id:    header['origin-container-id']   = container_id
-        else:
-            # no context? we're the originator of the message then (in a response??)
-            container_id                    = BaseEndpoint._get_container_instance().id
-            header['origin-container-id']   = container_id
-
-        return header
-
-class ProcessRPCServer(RPCServer):
-    endpoint_unit_type = ProcessRPCResponseEndpointUnit
-
-    def __init__(self, process=None, **kwargs):
-        assert process
-        self._process = process
-        RPCServer.__init__(self, **kwargs)
-
-    def create_endpoint(self, **kwargs):
-        newkwargs = kwargs.copy()
-        newkwargs['process'] = self._process
-        return RPCServer.create_endpoint(self, **newkwargs)
->>>>>>> c3785aa7
+        log.warning("%s log error: %s", prefix, str(ex))