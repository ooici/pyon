#!/usr/bin/env python

"""ION messaging endpoints"""

__author__ = 'Michael Meisinger, David Stuebe, Dave Foster <dfoster@asascience.com>'
__license__ = 'Apache 2.0'

from pyon.net.endpoint import Publisher, Subscriber, EndpointUnit, process_interceptors, RPCRequestEndpointUnit, BaseEndpoint, RPCClient, RPCResponseEndpointUnit, RPCServer, PublisherEndpointUnit, SubscriberEndpointUnit
from pyon.event.event import BaseEventSubscriberMixin
from pyon.util.log import log


#############################################################################
# PROCESS LEVEL ENDPOINTS
#############################################################################
class ProcessEndpointUnitMixin(EndpointUnit):
    """
    Common-base mixin for Process related endpoints.

    This reduces code duplication on either side of the ProcessRPCRequest/ProcessRPCResponse.
    """
    def __init__(self, process=None, **kwargs):
        EndpointUnit.__init__(self, **kwargs)
        self._process = process

    def _build_invocation(self, **kwargs):
        newkwargs = kwargs.copy()
        newkwargs.update({'process': self._process})

        inv = EndpointUnit._build_invocation(self, **newkwargs)
        return inv

    def _intercept_msg_in(self, inv):
        """
        Override for incoming message interception.

        This is a request, so the order should be Message, Process
        """
        inv_one = EndpointUnit._intercept_msg_in(self, inv)
        inv_two = process_interceptors(self.interceptors["process_incoming"] if "process_incoming" in self.interceptors else [], inv_one)
        return inv_two

    def _intercept_msg_out(self, inv):
        """
        Override for outgoing message interception.

        This is request, so the order should be Process, Message
        """
        inv_one = process_interceptors(self.interceptors["process_outgoing"] if "process_outgoing" in self.interceptors else [], inv)
        inv_two = EndpointUnit._intercept_msg_out(self, inv_one)

        return inv_two

    def _build_header(self, raw_msg):
        """
        Builds the header for this Process-level RPC conversation.
        https://confluence.oceanobservatories.org/display/syseng/CIAD+COI+OV+Common+Message+Format
        """

        header = EndpointUnit._build_header(self, raw_msg)

        # add our process identity to the headers
        header.update({'sender-name': self._process.name or 'unnamed-process',     # @TODO
                       'sender': self._process.id})

        if hasattr(self._process, 'process_type'):
            header.update({'sender-type': self._process.process_type or 'unknown-process-type'})
            if self._process.process_type == 'service':
                header.update({'sender-service': "%s,%s" % (self.channel._send_name.exchange, self._process.name)})

        context = self._process.get_context()
        log.debug('ProcessEndpointUnitMixin._build_header has context of: %s', context)

        # use context to set security attributes forward
        if isinstance(context, dict):
            # fwd on actor specific information, according to common message format spec
            actor_id = context.get('ion-actor-id', None)
            actor_roles = context.get('ion-actor-roles', None)
            actor_tokens = context.get('ion-actor-tokens', None)
            expiry = context.get('expiry', None)
            container_id = context.get('origin-container-id', None)

            #If an actor-id is specified then there may be other associated data that needs to be passed on
            if actor_id:
                header['ion-actor-id'] = actor_id
                if actor_roles:
                    header['ion-actor-roles'] = actor_roles

            #This set of tokens is set independently of the actor
            if actor_tokens:
                header['ion-actor-tokens'] = actor_tokens

            if expiry:
                header['expiry'] = expiry
            if container_id:
                header['origin-container-id'] = container_id
        else:
            # no context? we're the originator of the message then
            container_id = BaseEndpoint._get_container_instance().id
            header['origin-container-id'] = container_id

        return header

    def _get_sample_name(self):
        return str(self._process.id)

    def _get_sflow_manager(self):
        return self._process.container.sflow_manager


class ProcessRPCRequestEndpointUnit(ProcessEndpointUnitMixin, RPCRequestEndpointUnit):
    def __init__(self, process=None, **kwargs):
        ProcessEndpointUnitMixin.__init__(self, process=process)
        RPCRequestEndpointUnit.__init__(self, **kwargs)

    def _build_header(self, raw_msg):
        """
        Override to direct the calls in _build_header - first the RPCRequest side, then the Process mixin.
        """

        header1 = RPCRequestEndpointUnit._build_header(self, raw_msg)
        header2 = ProcessEndpointUnitMixin._build_header(self, raw_msg)

        header1.update(header2)

        return header1


class ProcessRPCClient(RPCClient):
    endpoint_unit_type = ProcessRPCRequestEndpointUnit

    def __init__(self, process=None, **kwargs):
        self._process = process
        RPCClient.__init__(self, **kwargs)

    def create_endpoint(self, to_name=None, existing_channel=None, **kwargs):
        if not self._process:
            raise StandardError("No Process specified")

        newkwargs = kwargs.copy()
        newkwargs['process'] = self._process
        return RPCClient.create_endpoint(self, to_name, existing_channel, **newkwargs)


class ProcessRPCResponseEndpointUnit(ProcessEndpointUnitMixin, RPCResponseEndpointUnit):
    def __init__(self, process=None, routing_call=None, **kwargs):
        ProcessEndpointUnitMixin.__init__(self, process=process)
        RPCResponseEndpointUnit.__init__(self, **kwargs)
        self._routing_call = routing_call

    def _message_received(self, msg, headers):
        """
        Message received override.

        Sets the process' context here to be picked up by subsequent calls out by this service to other services, or replies.
        """
        ######
        ###### THIS IS WHERE THE THREAD LOCAL HEADERS CONTEXT IS SET ######
        ######

        # With the property _routing_call set, as is the case 95% of the time in the Process-level endpoints,
        # we have to set the call context from the ION process' calling greenlet, as context is greenlet-specific.
        # This is done in the _make_routing_call override here, passing it the context to be set.
        # See also IonProcessThread._control_flow.

        with self._process.push_context(headers):
            return RPCResponseEndpointUnit._message_received(self, msg, headers)

    def message_received(self, msg, headers):
        #This is the hook for checking governance pre-conditions before calling a service operation
        #TODO - replace with a process specific interceptor stack of some sort.
        gc = self._routing_obj.container.governance_controller
        if gc:
            gc.check_process_operation_preconditions(self._routing_obj, msg, headers)

        result, response_headers = RPCResponseEndpointUnit.message_received(self, msg, headers)

<<<<<<< HEAD
=======
        # decorate our response_headers with process-saturation, as we need them to be set in the headers
        # earlier than send/build_header so the sampling takes notice
        try:
            response_headers['process-saturation'] = self._get_process_saturation()
        except Exception as ex:
            log.warn("Could not set process-saturation header, ignoring: %s", ex)

        return result, response_headers

>>>>>>> 1cdad05d
    def _build_header(self, raw_msg):
        """
        Override to direct the calls in _build_header - first the RPCResponse side, then the Process mixin.
        """

        header1 = RPCResponseEndpointUnit._build_header(self, raw_msg)
        header2 = ProcessEndpointUnitMixin._build_header(self, raw_msg)

        header1.update(header2)

        return header1

    def _make_routing_call(self, call, *op_args, **op_kwargs):
        if not self._routing_call:
            return RPCResponseEndpointUnit._make_routing_call(self, call, *op_args, **op_kwargs)

        ar = self._routing_call(call, self._process.get_context(), *op_args, **op_kwargs)
        res = ar.get()     # @TODO: timeout?

        # Persistent process state handling
        if hasattr(self._process, "_proc_state"):
            if self._process._proc_state_changed:
                log.debug("Process %s state changed. State=%s", self._process.id, self._process._proc_state)
                self._process.container.state_repository.put_state(self._process.id, self._process._proc_state)
                self._process._proc_state_changed = False
        return res

    def _get_process_saturation(self):
        """
        Gets the process' saturation, as an integer percentage (process time / total time).
        """
        total, _, proc = self._process._process.time_stats  # we want the ion proc's stats
        return str(int(proc / float(total) * 100))

class ProcessRPCServer(RPCServer):
    endpoint_unit_type = ProcessRPCResponseEndpointUnit

    def __init__(self, process=None, routing_call=None, **kwargs):
        assert process
        self._process = process
        self._routing_call = routing_call
        RPCServer.__init__(self, **kwargs)

    @property
    def routing_call(self):
        return self._routing_call

    @routing_call.setter
    def routing_call(self, value):
        self._routing_call = value

    def create_endpoint(self, **kwargs):
        newkwargs = kwargs.copy()
        newkwargs['process'] = self._process
        newkwargs['routing_call'] = self._routing_call
        return RPCServer.create_endpoint(self, **newkwargs)


class ProcessPublisherEndpointUnit(ProcessEndpointUnitMixin, PublisherEndpointUnit):
    def __init__(self, process=None, **kwargs):
        ProcessEndpointUnitMixin.__init__(self, process=process)
        PublisherEndpointUnit.__init__(self, **kwargs)

    def _build_header(self, raw_msg):
        """
        Override to direct the calls in _build_header - first the Publisher, then the Process mixin.
        """
        header1 = PublisherEndpointUnit._build_header(self, raw_msg)
        header2 = ProcessEndpointUnitMixin._build_header(self, raw_msg)

        header1.update(header2)

        return header1


class ProcessPublisher(Publisher):

    endpoint_unit_type = ProcessPublisherEndpointUnit

    def __init__(self, process=None, **kwargs):
        assert process
        self._process = process
        Publisher.__init__(self, **kwargs)

    def create_endpoint(self, *args, **kwargs):
        newkwargs = kwargs.copy()
        newkwargs['process'] = self._process
        return Publisher.create_endpoint(self, *args, **newkwargs)


class PublisherError(StandardError):
    """
    An exception class for errors in the subscriber
    """
    pass


class SubscriberError(StandardError):
    """
    An exception class for errors in the subscriber
    """
    pass


class ProcessSubscriberEndpointUnit(ProcessEndpointUnitMixin, SubscriberEndpointUnit):
    def __init__(self, process=None, callback=None, routing_call=None, **kwargs):
        ProcessEndpointUnitMixin.__init__(self, process=process)
        SubscriberEndpointUnit.__init__(self, callback=callback, **kwargs)
        self._routing_call = routing_call

    def _message_received(self, msg, headers):
        """
        Message received override.

        Sets the process' context here to be picked up by subsequent calls out by this service to other services, or replies.
        """
        ######
        ###### THIS IS WHERE THE THREAD LOCAL HEADERS CONTEXT IS SET ######
        ######

        # With the property _routing_call set, as is the case 95% of the time in the Process-level endpoints,
        # we have to set the call context from the ION process' calling greenlet, as context is greenlet-specific.
        # This is done in the _make_routing_call override here, passing it the context to be set.
        # See also IonProcessThread._control_flow.

        with self._process.push_context(headers):
            return SubscriberEndpointUnit._message_received(self, msg, headers)

    def _build_header(self, raw_msg):
        """
        Override to direct the calls in _build_header - first the Subscriber, then the Process mixin.
        """

        header1 = Subscriber._build_header(self, raw_msg)
        header2 = ProcessEndpointUnitMixin._build_header(self, raw_msg)

        header1.update(header2)

        return header1

    def _make_routing_call(self, call, *op_args, **op_kwargs):
        if not self._routing_call:
            return SubscriberEndpointUnit._make_routing_call(self, call, *op_args, **op_kwargs)

        ar = self._routing_call(call, self._process.get_context(), *op_args, **op_kwargs)
        return ar.get()     # @TODO: timeout?


class ProcessSubscriber(Subscriber):

    endpoint_unit_type = ProcessSubscriberEndpointUnit

    def __init__(self, process=None, routing_call=None, **kwargs):
        assert process
        self._process = process
        self._routing_call = routing_call
        Subscriber.__init__(self, **kwargs)

    @property
    def routing_call(self):
        return self._routing_call

    @routing_call.setter
    def routing_call(self, value):
        self._routing_call = value

    def create_endpoint(self, **kwargs):
        newkwargs = kwargs.copy()
        newkwargs['process'] = self._process
        newkwargs['routing_call'] = self._routing_call
        return Subscriber.create_endpoint(self, **newkwargs)


#
# ProcessEventSubscriber
#
class ProcessEventSubscriber(ProcessSubscriber, BaseEventSubscriberMixin):
    def __init__(self, xp_name=None, event_type=None, origin=None, queue_name=None, callback=None,
                 sub_type=None, origin_type=None, process=None, routing_call=None, *args, **kwargs):

        BaseEventSubscriberMixin.__init__(self, xp_name=xp_name, event_type=event_type, origin=origin,
                                          queue_name=queue_name, sub_type=sub_type, origin_type=origin_type)

        log.debug("EventPublisher events pattern %s", self.binding)

        ProcessSubscriber.__init__(self, from_name=self._ev_recv_name, binding=self.binding, callback=callback, process=process, routing_call=routing_call, **kwargs)<|MERGE_RESOLUTION|>--- conflicted
+++ resolved
@@ -175,8 +175,6 @@
 
         result, response_headers = RPCResponseEndpointUnit.message_received(self, msg, headers)
 
-<<<<<<< HEAD
-=======
         # decorate our response_headers with process-saturation, as we need them to be set in the headers
         # earlier than send/build_header so the sampling takes notice
         try:
@@ -186,7 +184,6 @@
 
         return result, response_headers
 
->>>>>>> 1cdad05d
     def _build_header(self, raw_msg):
         """
         Override to direct the calls in _build_header - first the RPCResponse side, then the Process mixin.
