--- conflicted
+++ resolved
@@ -5,7 +5,7 @@
 __author__ = 'Michael Meisinger'
 
 import time
-from zope.interface import implementedBy
+#from zope.interface import implementedBy
 
 from pyon.agent.agent import ResourceAgent
 from pyon.agent.simple_agent import SimpleResourceAgent
@@ -361,32 +361,6 @@
         process_instance._proc_listen_name = listen_name
 
         # Service RPC endpoint
-<<<<<<< HEAD
-        #TODO: RUMI: change back
-        if CFG.endpoint.conversation_enabled:
-            rsvc1 = ConversationRPCServer(node=self.container.node,
-                from_name=listen_name,
-                service=service_instance,
-                process=service_instance)
-            # Named local RPC endpoint
-            #TODO: RUMI: change back
-            rsvc2 = ConversationRPCServer(node=self.container.node,
-                from_name=service_instance.id,
-                service=service_instance,
-                process=service_instance)
-
-        else:
-            rsvc1 = ProcessRPCServer(node=self.container.node,
-                                          from_name=listen_name,
-                                          service=service_instance,
-                                          process=service_instance)
-            # Named local RPC endpoint
-            #TODO: RUMI: change back
-            rsvc2 = ProcessRPCServer(node=self.container.node,
-                                          from_name=service_instance.id,
-                                          service=service_instance,
-                                          process=service_instance)
-=======
         rsvc1 = self._create_listening_endpoint(node=self.container.node,
                                                 from_name=listen_name,
                                                 service=process_instance,
@@ -396,7 +370,6 @@
                                                 from_name=process_instance.id,
                                                 service=process_instance,
                                                 process=process_instance)
->>>>>>> d03fd8d6
 
         # cleanup method to delete process queue
         cleanup = lambda _: self._cleanup_method(process_instance.id, rsvc2)
