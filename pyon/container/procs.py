--- conflicted
+++ resolved
@@ -5,11 +5,13 @@
 __author__ = 'Michael Meisinger'
 
 import time
+from zope.interface import implementedBy
 
 from pyon.agent.agent import ResourceAgent
 from pyon.agent.simple_agent import SimpleResourceAgent
-from pyon.core.bootstrap import CFG,  get_sys_name
-from pyon.core.exception import ContainerConfigError, BadRequest
+from pyon.core import exception
+from pyon.core.bootstrap import CFG, IonObject, get_sys_name
+from pyon.core.exception import ContainerConfigError, BadRequest, NotFound
 from pyon.ion.endpoint import ProcessRPCServer
 from pyon.ion.stream import StreamPublisher, StreamSubscriber
 from pyon.ion.process import IonProcessThreadManager
@@ -266,8 +268,6 @@
             except TransportError as ex:
                 log.warn("Cleanup method triggered an error, ignoring: %s", ex)
 
-<<<<<<< HEAD
-=======
     def add_proc_state_changed_callback(self, cb):
         """
         Adds a callback to be called when a process' state changes.
@@ -292,7 +292,6 @@
         for cb in self._proc_state_change_callbacks:
             cb(svc, state, self.container)
 
->>>>>>> 5ddb1dfb
     # -----------------------------------------------------------------
     # PROCESS TYPE: service
     def _spawn_service_process(self, process_id, name, module, cls, config):
@@ -702,12 +701,9 @@
             process_name=service_instance._proc_name,
             state=ProcessStateEnum.SPAWN)
 
-<<<<<<< HEAD
-=======
         self._call_proc_state_changed(service_instance, ProcessStateEnum.SPAWN)
 
 
->>>>>>> 5ddb1dfb
     def terminate_process(self, process_id):
         """
         Terminates a process and all its resources. Termination is graceful with timeout.
